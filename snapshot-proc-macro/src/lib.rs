--- conflicted
+++ resolved
@@ -43,21 +43,14 @@
             let snapshot = ::snapshot::Snapshot::new(
                 file, module_path, test_function, recorded_value,
             );
-<<<<<<< HEAD
-
-=======
->>>>>>> 9b71f367
 
             let manifest_dir = env!("CARGO_MANIFEST_DIR");
             if let Ok(_) = ::std::env::var("UPDATE_SNAPSHOTS") {
                 snapshot.update_snapshot(manifest_dir);
             } else {
                 snapshot.check_snapshot(manifest_dir);
-
             }
-
         }
-
     };
 
     output.into()
