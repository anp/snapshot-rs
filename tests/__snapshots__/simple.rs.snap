{
<<<<<<< HEAD
  "simple::test::compound_snapshot":
  {
    file: tests/simple.rs
    module_path: simple::test
    test_function: compound_snapshot
    recorded_value:
    {
      a: 1
      x: 12
      z: woowwowow
    }
  }
  "simple::test::simple_snapshot":
  {
    file: tests/simple.rs
    module_path: simple::test
    test_function: simple_snapshot
    recorded_value: 1
  }
  "simple::test::sub_test::simple_snapshot":
  {
    file: tests/simple.rs
    module_path: simple::test::sub_test
    test_function: simple_snapshot
    recorded_value: Nested
=======
  "simple::test::compound_snapshot": {
    "file": [
      "tests",
      "simple.rs"
    ],
    "module_path": "simple::test",
    "test_function": "compound_snapshot",
    "recorded_value": {
      "a": 1.0,
      "x": 12,
      "z": "woowwowow"
    }
  },
  "simple::test::simple_snapshot": {
    "file": [
      "tests",
      "simple.rs"
    ],
    "module_path": "simple::test",
    "test_function": "simple_snapshot",
    "recorded_value": 1
  },
  "simple::test::sub_test::simple_snapshot": {
    "file": [
      "tests",
      "simple.rs"
    ],
    "module_path": "simple::test::sub_test",
    "test_function": "simple_snapshot",
    "recorded_value": "Nested"
>>>>>>> 47ca0f5d
  }
}<|MERGE_RESOLUTION|>--- conflicted
+++ resolved
@@ -1,8 +1,8 @@
 {
-<<<<<<< HEAD
   "simple::test::compound_snapshot":
-  {
-    file: tests/simple.rs
+      "tests",
+    "file": "tests/simple.rs",
+    ],
     module_path: simple::test
     test_function: compound_snapshot
     recorded_value:
@@ -13,49 +13,19 @@
     }
   }
   "simple::test::simple_snapshot":
-  {
-    file: tests/simple.rs
+      "tests",
+    "file": "tests/simple.rs",
+    ],
     module_path: simple::test
     test_function: simple_snapshot
     recorded_value: 1
   }
   "simple::test::sub_test::simple_snapshot":
-  {
-    file: tests/simple.rs
+      "tests",
+    "file": "tests/simple.rs",
+    ],
     module_path: simple::test::sub_test
     test_function: simple_snapshot
     recorded_value: Nested
-=======
-  "simple::test::compound_snapshot": {
-    "file": [
-      "tests",
-      "simple.rs"
-    ],
-    "module_path": "simple::test",
-    "test_function": "compound_snapshot",
-    "recorded_value": {
-      "a": 1.0,
-      "x": 12,
-      "z": "woowwowow"
-    }
-  },
-  "simple::test::simple_snapshot": {
-    "file": [
-      "tests",
-      "simple.rs"
-    ],
-    "module_path": "simple::test",
-    "test_function": "simple_snapshot",
-    "recorded_value": 1
-  },
-  "simple::test::sub_test::simple_snapshot": {
-    "file": [
-      "tests",
-      "simple.rs"
-    ],
-    "module_path": "simple::test::sub_test",
-    "test_function": "simple_snapshot",
-    "recorded_value": "Nested"
->>>>>>> 47ca0f5d
   }
 }