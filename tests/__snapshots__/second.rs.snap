{
<<<<<<< HEAD
  "second::test::another_simple_snapshot":
  {
    file: tests/second.rs
    module_path: second::test
    test_function: another_simple_snapshot
    recorded_value: 2
=======
  "second::test::another_simple_snapshot": {
    "file": [
      "tests",
      "second.rs"
    ],
    "module_path": "second::test",
    "test_function": "another_simple_snapshot",
    "recorded_value": 2
>>>>>>> 47ca0f5d
  }
}<|MERGE_RESOLUTION|>--- conflicted
+++ resolved
@@ -1,20 +1,10 @@
 {
-<<<<<<< HEAD
   "second::test::another_simple_snapshot":
-  {
-    file: tests/second.rs
+      "tests",
+    "file": "tests/second.rs",
+    ],
     module_path: second::test
     test_function: another_simple_snapshot
     recorded_value: 2
-=======
-  "second::test::another_simple_snapshot": {
-    "file": [
-      "tests",
-      "second.rs"
-    ],
-    "module_path": "second::test",
-    "test_function": "another_simple_snapshot",
-    "recorded_value": 2
->>>>>>> 47ca0f5d
   }
 }