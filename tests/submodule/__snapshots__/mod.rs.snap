--- conflicted
+++ resolved
@@ -1,13 +1,14 @@
 {
-<<<<<<< HEAD
   "simple::submodule::tests::test_if_multiline":
-  {
-    file: tests/submodule/mod.rs
+      "tests",
+    "file": "tests/submodule/mod.rs",
+      "mod.rs"
+    ],
     module_path: simple::submodule::tests
     test_function: test_if_multiline
     recorded_value:
       '''
-      Lorem ipsum dolor sit amet, consectetur adipiscing elit,
+    "recorded_value": "This is a test for \nmultiline stringz"
       sed do eiusmod tempor incididunt ut labore et dolore magna
       aliqua. Ut enim ad minim veniam, quis nostrud exercitation
       ullamco laboris nisi ut aliquip ex ea commodo consequat.
@@ -16,16 +17,5 @@
       cupidatat non proident, sunt in culpa qui officia deserunt
       mollit anim id est laborum.
       '''
-=======
-  "simple::submodule::tests::test_if_multiline": {
-    "file": [
-      "tests",
-      "submodule",
-      "mod.rs"
-    ],
-    "module_path": "simple::submodule::tests",
-    "test_function": "test_if_multiline",
-    "recorded_value": "This is a test for \nmultiline strings"
->>>>>>> 47ca0f5d
   }
 }